--- conflicted
+++ resolved
@@ -25,11 +25,7 @@
     }
 }
 
-<<<<<<< HEAD
-impl TryFrom<&str> for Operator {
-=======
-impl TryFrom<String> for InfixOperator {
->>>>>>> 483c12ae
+impl TryFrom<&str> for InfixOperator {
     type Error = anyhow::Error;
 
     fn try_from(value: &str) -> Result<Self, Self::Error> {
@@ -482,7 +478,6 @@
         )))
     }
 
-<<<<<<< HEAD
     fn parse_type(&mut self) -> Result<Ast> {
         let Token::Identifier(ident) = self.tokenizer.next_token() else {
             return Err(anyhow!("Expected identifier"));
@@ -499,10 +494,7 @@
         Ok(Ast::Type(ty))
     }
 
-    pub fn parse_ast(&mut self) -> Result<Ast> {
-=======
     fn expr_parse_ast(&mut self, handled_by_expr: bool) -> Result<Ast> {
->>>>>>> 483c12ae
         let token = self.tokenizer.peek_token();
 
         let ast = match token {
